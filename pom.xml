--- conflicted
+++ resolved
@@ -9,14 +9,10 @@
     <version>1.0.1</version>
     <packaging>maven-plugin</packaging>
 
-<<<<<<< HEAD
     <properties>
         <project.build.sourceEncoding>UTF-8</project.build.sourceEncoding>
         <project.reporting.outputEncoding>UTF-8</project.reporting.outputEncoding>
     </properties>
-=======
-	
->>>>>>> 3b3bd937
 
     <dependencies>
         <dependency>
@@ -76,7 +72,8 @@
             </plugin>
             <plugin>
                 <artifactId>java2PlantUML-maven-plugin</artifactId>
-                <version>1.0.0</version>
+                <!-- This version should be consistent with this pom's /project/version-->
+                <version>1.0.1</version>
                 <configuration>
                     <goalPrefix>java2PlantUML</goalPrefix>
                 </configuration>
